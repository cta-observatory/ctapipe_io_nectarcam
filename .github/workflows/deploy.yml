name: Deploy to PyPI

on:
  push:
    tags:
      - 'v*'

jobs:
  deploy:
    runs-on: ubuntu-latest
    steps:
      - uses: actions/checkout@v3

      # make sure we have version info
      - run: git fetch --tags

      - name: Set up Python
        uses: actions/setup-python@v4
        with:
          python-version: 3.9

      - name: Install dependencies
        run: |
          python --version
<<<<<<< HEAD
          pip install -U build
          python -m build
=======
          pip install -U pip setuptools wheel setuptools_scm[toml]
          python setup.py sdist bdist_wheel
>>>>>>> 7af74f6a

      - name: Publish package
        uses: pypa/gh-action-pypi-publish@release/v1
        with:
          user: __token__
          password: ${{ secrets.pypi_password }}<|MERGE_RESOLUTION|>--- conflicted
+++ resolved
@@ -22,13 +22,8 @@
       - name: Install dependencies
         run: |
           python --version
-<<<<<<< HEAD
           pip install -U build
           python -m build
-=======
-          pip install -U pip setuptools wheel setuptools_scm[toml]
-          python setup.py sdist bdist_wheel
->>>>>>> 7af74f6a
 
       - name: Publish package
         uses: pypa/gh-action-pypi-publish@release/v1
