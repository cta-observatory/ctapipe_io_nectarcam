# Licensed under a 3-clause BSD style license - see LICENSE.rst
"""
EventSource for NectarCAM protobuf-fits.fz-files.

Needs protozfits v1.5.0 from github.com/cta-sst-1m/protozfitsreader
"""

import numpy as np
import glob
import struct
from astropy import units as u
from pkg_resources import resource_filename
from ctapipe.instrument import (
    TelescopeDescription,
    SubarrayDescription,
    CameraDescription,
    CameraReadout,
    CameraGeometry,
    OpticsDescription,
)
from enum import IntFlag, auto
from ctapipe.coordinates import CameraFrame
from ctapipe.io import EventSource
from ctapipe.containers import (
    PixelStatusContainer,
    EventType,
)
from ctapipe.core.traits import Int, Bool, Enum
from ctapipe.core import Provenance
from astropy.io import fits
from astropy.time import Time
from .containers import NectarCAMDataContainer
<<<<<<< HEAD
from .version import __version__
=======
from .constants import (
    HIGH_GAIN, N_GAINS, N_PIXELS, N_SAMPLES
)
>>>>>>> 4f10d470


__all__ = ['NectarCAMEventSource', '__version__']

S_TO_NS = np.uint64(1e9)

class TriggerBits(IntFlag):
    '''
    See TIB User manual
    '''
    UNKNOWN = 0
    MONO = auto()
    STEREO = auto()
    CALIBRATION = auto()
    SINGLE_PE = auto()
    SOFTWARE = auto()
    PEDESTAL = auto()
    SLOW_CONTROL = auto()

    PHYSICS = MONO | STEREO
    OTHER = CALIBRATION | SINGLE_PE | SOFTWARE | PEDESTAL | SLOW_CONTROL

OPTICS = OpticsDescription(
    # https://gitlab.cta-observatory.org/cta-science/simulations/simulation-model/verification/verification-process/mst-structure/-/blob/master/Appendix-MST-Structure.pdf
    # version from 20 Jan 2022
    'MST',
    equivalent_focal_length=u.Quantity(16., u.m),
    num_mirrors=1,
    mirror_area=u.Quantity(106., u.m**2), #no shadowing, uncertainty is 0.5 m2
    num_mirror_tiles=86, # Garczarczyk 2017
)

def load_camera_geometry(version=3):
    ''' Load camera geometry from bundled resources of this repo '''
    f = resource_filename(
        'ctapipe_io_nectarcam', f'resources/NectarCam-{version:03d}.camgeom.fits.gz'
    )
    Provenance().add_input_file(f, role="CameraGeometry")
    geom = CameraGeometry.from_table(f)
    geom.frame = CameraFrame(focal_length=OPTICS.equivalent_focal_length)

    return geom

def read_pulse_shapes():

    '''
    Reads in the data on the pulse shapes from an external file
    Returns
    -------
    (daq_time_per_sample, pulse_shape_time_step, pulse shapes)
        daq_time_per_sample: time between samples in the actual DAQ (ns, astropy quantity)
        pulse_shape_time_step: time between samples in the returned single-p.e pulse shape (ns, astropy
    quantity)
        pulse shapes: Single-p.e. pulse shapes, ndarray of shape (2, 1640)
    '''

    # https://gitlab.cta-observatory.org/cta-consortium/aswg/simulations/simulation-model/simulation-model-description/-/blob/master/datFiles/Pulse_template_nectarCam_17042020.dat
    infilename = resource_filename(
        'ctapipe_io_nectarcam',
        'resources/Pulse_template_nectarCam_17042020.dat'
    )

    data = np.genfromtxt(infilename, dtype='float', comments='#')
    Provenance().add_input_file(infilename, role="PulseShapes")
    pulse_shape_time_step = 0.125 * u.ns # file specific, change if model file is changed
    # TODO read automatically from file

    # https://gitlab.cta-observatory.org/cta-science/simulations/simulation-model/verification/verification-process/mst-nectarcam/-/blob/master/Appendix-NectarCam.pdf
    # version from 13 Jan 2022
    daq_time_per_sample = 1. * u.ns

    # Note we have to transpose the pulse shapes array to provide what ctapipe
    # expects:
    return daq_time_per_sample, pulse_shape_time_step, data[:,1:].T

def time_from_unix_tai_ns(unix_tai_ns):
    '''
    Create an astropy Time instance from a unix time tai timestamp in ns.
    By using both arguments to time, the result will be a higher precision
    timestamp.
    '''
    full_seconds = unix_tai_ns // S_TO_NS
    fractional_seconds = (unix_tai_ns % S_TO_NS) * 1e-9
    return Time(full_seconds, fractional_seconds, format='unix_tai')


class NectarCAMEventSource(EventSource):
    """
    EventSource for NectarCam r0 data.
    """

    baseline = Int(
        250,
        help='r0 waveform baseline '
    ).tag(config=True)

    trigger_information = Bool(
        default_value=True,
        help='Fill trigger information.'
    ).tag(config=True)

    default_trigger_type = Enum(
        ['ucts', 'tib'], default_value='ucts',
        help=(
            'Default source for trigger type information.'
        )
    ).tag(config=True)

    def __init__(self, **kwargs):
        """
        Constructor
        Parameters
        ----------
        config: traitlets.loader.Config
            Configuration specified by config file or cmdline arguments.
            Used to set traitlet values.
            Set to None if no configuration to pass.
        tool: ctapipe.core.Tool
            Tool executable that is calling this component.
            Passes the correct logger to the component.
            Set to None if no Tool to pass.
        kwargs: dict
            Additional parameters to be passed.
            NOTE: The file mask of the data to read can be passed with
            the 'input_url' parameter.
        """
        # EventSource can not handle file wild cards as input_url
        # To overcome this we substitute the input_url with first file matching
        # the specified file mask (copied from  MAGICEventSourceROOT).

        if 'input_url' in kwargs.keys():
            self.file_list = glob.glob(str(kwargs['input_url']))
            self.file_list.sort()
            kwargs['input_url'] = self.file_list[0]
            super().__init__(**kwargs)
        else:
            super().__init__(**kwargs)
            self.file_list = [self.input_url]

        self.multi_file = MultiFiles(self.file_list)
        self.camera_config = self.multi_file.camera_config
        self.data = None
        self.log.info("Read {} input files".format(self.multi_file.num_inputs()))
        self._tel_id = self.camera_config.telescope_id
        self.geometry_version = 3
        self._subarray = self.create_subarray(self.geometry_version, self._tel_id)

    @property
    def is_simulation(self):
        return False

    @property
    def datalevels(self):
        return (DataLevel.R0,)

    @property
    def subarray(self):
        return self._subarray

    @staticmethod
    def create_subarray(geometry_version, tel_id=0):
        """
        Obtain the subarray from the EventSource
        Returns
        -------
        ctapipe.instrument.SubarrayDescription
        """

        # camera info from NectarCAM-[geometry_version].camgeom.fits.gz file
        camera_geom = load_camera_geometry(version=geometry_version)

        # get info on the camera readout:
        daq_time_per_sample, pulse_shape_time_step, pulse_shapes = read_pulse_shapes()

        camera_readout = CameraReadout(
            'NectarCam',
            1 / daq_time_per_sample,
            pulse_shapes,
            pulse_shape_time_step,
            )

        camera = CameraDescription('NectarCam', camera_geom, camera_readout)

        mst_tel_descr = TelescopeDescription(
            name='NectarCam', tel_type='MST', optics=OPTICS, camera=camera
        )

        tel_descriptions = {tel_id: mst_tel_descr}

        # MST telescope position
        tel_positions = {tel_id: [0., 0., 0] * u.m}

        subarray = SubarrayDescription(
            name=f"MST-{tel_id} subarray",
            tel_descriptions=tel_descriptions,
            tel_positions=tel_positions,
        )

        return subarray

    @property
    def obs_ids(self):
        # currently no obs id is available from the input files
        return [self.camera_config.configuration_id, ]


    def _generator(self):

        # container for NectarCAM data
        self.data = NectarCAMDataContainer()
        self.data.meta['input_url'] = self.input_url
        self.data.meta['origin'] = 'NectarCAM'

        # fill data from the CameraConfig table
        self.fill_nectarcam_service_container_from_zfile()

        # initialize general monitoring container
        self.initialize_mon_container(self.data)

        # loop on events
        for count, event in enumerate(self.multi_file):

            self.data.count = count

            # fill specific NectarCAM event data
            self.fill_nectarcam_event_container_from_zfile(event)

            # fill general R0 data
            self.fill_r0_container_from_zfile(event)

            # copy r0 to r1
            # current method does not yield actual r1 data
            # self.fill_r1_container()

            if self.trigger_information:
                self.fill_trigger_info(self.data)

            # fill general monitoring data
            self.fill_mon_container_from_zfile(event)

            yield self.data

    @staticmethod
    def is_compatible(file_path):
        try:
            # The file contains two tables:
            #  1: CameraConfig
            #  2: Events
            h = fits.open(file_path)[2].header
            ttypes = [
                h[x] for x in h.keys() if 'TTYPE' in x
            ]
        except OSError:
            # not even a fits file
            return False

        except IndexError:
            # A fits file of a different format
            return False

        is_protobuf_zfits_file = (
            (h['XTENSION'] == 'BINTABLE') and
            (h['EXTNAME'] == 'Events') and
            (h['ZTABLE'] is True) and
            (h['ORIGIN'] == 'CTA') and
            (h['PBFHEAD'] == 'R1.CameraEvent')
        )

        is_nectarcam_file = 'nectarcam_counters' in ttypes
        return is_protobuf_zfits_file & is_nectarcam_file

    def fill_nectarcam_service_container_from_zfile(self):

        self.data.nectarcam.tels_with_data = [self.camera_config.telescope_id, ]
        svc_container = self.data.nectarcam.tel[self.camera_config.telescope_id].svc

        svc_container.telescope_id = self.camera_config.telescope_id
        svc_container.cs_serial = self.camera_config.cs_serial
        svc_container.configuration_id = self.camera_config.configuration_id
        svc_container.acquisition_mode = self.camera_config.nectarcam.acquisition_mode
        svc_container.date = self.camera_config.date
        svc_container.num_pixels = self.camera_config.num_pixels
        svc_container.num_samples = self.camera_config.num_samples
        svc_container.pixel_ids = self.camera_config.expected_pixels_id
        svc_container.data_model_version = self.camera_config.data_model_version

        svc_container.num_modules = self.camera_config.nectarcam.num_modules
        svc_container.module_ids = self.camera_config.nectarcam.expected_modules_id
        svc_container.idaq_version = self.camera_config.nectarcam.idaq_version
        svc_container.cdhs_version = self.camera_config.nectarcam.cdhs_version
        svc_container.algorithms = self.camera_config.nectarcam.algorithms
        # svc_container.pre_proc_algorithms = camera_config.nectarcam.pre_proc_algorithms

    def fill_nectarcam_event_container_from_zfile(self, event):
        event_container = self.data.nectarcam.tel[self.camera_config.telescope_id].evt

        event_container.configuration_id = event.configuration_id
        event_container.event_id = event.event_id
        event_container.tel_event_id = event.tel_event_id
        event_container.pixel_status = event.pixel_status
        event_container.ped_id = event.ped_id
        event_container.module_status = event.nectarcam.module_status
        event_container.extdevices_presence = event.nectarcam.extdevices_presence
        #event_container.tib_data = event.nectarcam.tib_data
        #event_container.cdts_data = event.nectarcam.cdts_data
        event_container.swat_data = event.nectarcam.swat_data
        event_container.counters = event.nectarcam.counters

        # unpack TIB data
        rec_fmt = '=IHIBB'
        unpacked_tib = struct.unpack(rec_fmt, event.nectarcam.tib_data)
        event_container.tib_event_counter = unpacked_tib[0]
        event_container.tib_pps_counter = unpacked_tib[1]
        event_container.tib_tenMHz_counter = unpacked_tib[2]
        event_container.tib_stereo_pattern = unpacked_tib[3]
        event_container.tib_masked_trigger = unpacked_tib[4]
        event_container.swat_data = event.lstcam.swat_data

        # unpack CDTS data
        is_old_cdts = len(event.nectarcam.cdts_data) < 36
        rec_fmt = '=IIIQQBBB' if is_old_cdts else '=QIIIIIBBBBI'
        unpacked_cdts =  struct.unpack(rec_fmt, event.nectarcam.cdts_data)
        if is_old_cdts:
            event_container.ucts_event_counter = unpacked_cdts[0]
            event_container.ucts_pps_counter = unpacked_cdts[1]
            event_container.ucts_clock_counter = unpacked_cdts[2]
            event_container.ucts_timestamp = unpacked_cdts[3]
            event_container.ucts_camera_timestamp = unpacked_cdts[4]
            event_container.ucts_trigger_type = unpacked_cdts[5]
            event_container.ucts_white_rabbit_status = unpacked_cdts[6]
        else:
            event_container.ucts_timestamp = unpacked_cdts[0]
            event_container.ucts_address = unpacked_cdts[1]
            event_container.ucts_event_counter = unpacked_cdts[2]
            event_container.ucts_busy_counter = unpacked_cdts[3]
            event_container.ucts_pps_counter = unpacked_cdts[4]
            event_container.ucts_clock_counter = unpacked_cdts[5]
            event_container.ucts_trigger_type = unpacked_cdts[6]
            event_container.ucts_white_rabbit_status = unpacked_cdts[7]
            event_container.ucts_stereo_pattern = unpacked_cdts[8]
            event_container.ucts_num_in_bunch = unpacked_cdts[9]
            event_container.cdts_version = unpacked_cdts[10]

        # Unpack FEB counters and trigger pattern
        self.unpack_feb_data(event)

    def fill_trigger_info(self, array_event):
        tel_id = self._tel_id

        nectarcam = array_event.nectarcam.tel[tel_id]
        tib_available = nectarcam.evt.extdevices_presence & 1
        ucts_available = nectarcam.evt.extdevices_presence & 2

        # fill trigger time using UCTS timestamp
        trigger = array_event.trigger
        trigger_time = nectarcam.evt.ucts_timestamp
        trigger_time = time_from_unix_tai_ns(trigger_time)
        trigger.time = trigger_time
        trigger.tels_with_trigger = [tel_id]
        trigger.tel[tel_id].time = trigger.time

        # decide which source to use, if both are available,
        # the option decides, if not, fallback to the avilable source
        # if no source available, warn and do not fill trigger info
        if tib_available and ucts_available:
            if self.default_trigger_type == 'ucts':
                trigger_bits = nectarcam.evt.ucts_trigger_type
            else:
                trigger_bits = nectarcam.evt.tib_masked_trigger

        elif tib_available:
            trigger_bits = nectarcam.evt.tib_masked_trigger

        elif ucts_available:
            trigger_bits = nectarcam.evt.ucts_trigger_type

        else:
            self.log.warning('No trigger info available.')
            trigger.event_type = EventType.UNKNOWN
            return

        if (
                ucts_available
                and nectarcam.evt.ucts_trigger_type == 42 #TODO check if it's correct
                and self.default_trigger_type == "ucts"
        ) :
            self.log.warning(
                'Event with UCTS trigger_type 42 found.'
                ' Probably means unreliable or shifted UCTS data.'
                ' Consider switching to TIB using `default_trigger_type="tib"`'
            )

        # first bit mono trigger, second stereo.
        # If *only* those two are set, we assume it's a physics event
        # for all other we only check if the flag is present
        if (trigger_bits & TriggerBits.PHYSICS) and not (trigger_bits & TriggerBits.OTHER):
            trigger.event_type = EventType.SUBARRAY
        elif trigger_bits & TriggerBits.CALIBRATION:
            trigger.event_type = EventType.FLATFIELD
        elif trigger_bits & TriggerBits.PEDESTAL:
            trigger.event_type = EventType.SKY_PEDESTAL
        elif trigger_bits & TriggerBits.SINGLE_PE:
            trigger.event_type = EventType.SINGLE_PE
        else:
            self.log.warning(f'Event {array_event.index.event_id} has unknown event type, trigger: {trigger_bits:08b}')
            trigger.event_type = EventType.UNKNOWN

    def unpack_feb_data(self, event):
        '''Unpack FEB counters and trigger pattern'''
        event_container = self.data.nectarcam.tel[self.camera_config.telescope_id].evt

        # Deduce data format version
        bytes_per_module = len(event.nectarcam.counters)//self.camera_config.nectarcam.num_modules
        # Remain compatible with data before addition of trigger pattern
        module_fmt = 'IHHIBBBBBBBB' if bytes_per_module > 16 else 'IHHIBBBB'
        n_fields = len(module_fmt)
        rec_fmt = '=' + module_fmt*self.camera_config.nectarcam.num_modules
        # Unpack
        unpacked_feb =  struct.unpack(rec_fmt, event.nectarcam.counters)
        # Initialize field containers
        n_camera_modules = N_PIXELS//7
        event_container.feb_abs_event_id = np.zeros(shape=(n_camera_modules,), dtype=np.uint32)
        event_container.feb_event_id = np.zeros(shape=(n_camera_modules,), dtype=np.uint16)
        event_container.feb_pps_cnt = np.zeros(shape=(n_camera_modules,), dtype=np.uint16)
        event_container.feb_ts1 = np.zeros(shape=(n_camera_modules,), dtype=np.uint32)
        event_container.feb_ts2_trig  = np.zeros(shape=(n_camera_modules,), dtype=np.int16)
        event_container.feb_ts2_pps  = np.zeros(shape=(n_camera_modules,), dtype=np.int16)
        if bytes_per_module > 16:
            n_patterns = 4
            event_container.trigger_pattern = np.zeros(shape=(n_patterns, N_PIXELS), dtype=bool)

        # Unpack absolute event ID
        event_container.feb_abs_event_id[self.camera_config.nectarcam.expected_modules_id] = unpacked_feb[0::n_fields]
        # Unpack PPS counter
        event_container.feb_pps_cnt[self.camera_config.nectarcam.expected_modules_id] = unpacked_feb[1::n_fields]
        # Unpack relative event ID
        event_container.feb_event_id[self.camera_config.nectarcam.expected_modules_id] = unpacked_feb[2::n_fields]
        # Unpack TS1 counter
        event_container.feb_ts1[self.camera_config.nectarcam.expected_modules_id] = unpacked_feb[3::n_fields]
        # Unpack TS2 counters
        ts2_decimal = lambda bits: bits - (1 << 8) if bits & 0x80 != 0 else bits
        ts2_decimal_vec = np.vectorize(ts2_decimal)
        event_container.feb_ts2_trig[self.camera_config.nectarcam.expected_modules_id] = ts2_decimal_vec(unpacked_feb[4::n_fields])
        event_container.feb_ts2_pps[self.camera_config.nectarcam.expected_modules_id] = ts2_decimal_vec(unpacked_feb[5::n_fields])
        # Loop over modules
        for module_idx, module_id in enumerate(self.camera_config.nectarcam.expected_modules_id):
            offset = module_id*7
            if bytes_per_module > 16:
                field_id = 8
                # Decode trigger pattern
                for pattern_id in range(n_patterns):
                    value = unpacked_feb[n_fields*module_idx+field_id+pattern_id]
                    module_pattern = [int(digit) for digit in reversed(bin(value)[2:].zfill(7))]
                    event_container.trigger_pattern[pattern_id, offset:offset+7] = module_pattern

        # Unpack native charge
        if len(event.nectarcam.charges_gain1) > 0:
            event_container.native_charge = np.zeros(shape=(N_GAINS, N_PIXELS), dtype=np.uint16)
            rec_fmt = '=' + 'H'*self.camera_config.num_pixels
            for gain_id in range(N_GAINS):
                unpacked_charge = struct.unpack(rec_fmt, getattr(event.nectarcam, f'charges_gain{gain_id + 1}'))
                event_container.native_charge[gain_id, self.camera_config.expected_pixels_id] = unpacked_charge
        

    def fill_r0_camera_container_from_zfile(self, container, event):

        self.data.trigger.time = event.trigger_time_s
        self.data.trigger.tels_with_trigger = [self._tel_id]
        #container.trigger_type = event.trigger_type
        self.data.trigger.event_type = self.data.nectarcam.tel[self.camera_config.telescope_id].evt.tib_masked_trigger

        # verify the number of gains

        if event.waveform.shape[0] != self.camera_config.num_pixels * self.camera_config.num_samples * N_GAINS:
            raise ValueError(f"Number of gains not correct, waveform shape is {event.waveform.shape[0]}"
                             f" instead of "
                             f"{self.camera_config.num_pixels * self.camera_config.num_samples * N_GAINS}")

        reshaped_waveform = np.array(
            event.waveform
             ).reshape(N_GAINS,
                       self.camera_config.num_pixels,
                       self.camera_config.num_samples)

        # initialize the waveform container to zero
        container.waveform = np.zeros([N_GAINS,
                                       N_PIXELS,
                                       self.camera_config.num_samples])

        # re-order the waveform following the expected_pixels_id values (rank = pixel id)
        container.waveform[:, self.camera_config.expected_pixels_id, :] \
            = reshaped_waveform

    def fill_r0_container_from_zfile(self, event):
        """fill the event r0 container"""
        self.data.index.obs_id = self.obs_ids[0]
        self.data.index.event_id = event.event_id

        container = self.data.r0

        r0_camera_container = container.tel[self.camera_config.telescope_id]

        self.fill_r0_camera_container_from_zfile(
            r0_camera_container,
            event
        )

    def fill_r1_container(self):
        """
           fill the event r1 container
           In the case of nectarCAM:
           r1 waveform = r0 waveform - self.baseline

        """

        r1_camera_container = self.data.r1.tel[self.camera_config.telescope_id]
        r1_camera_container.waveform = self.data.r0.tel[self.camera_config.telescope_id].waveform - self.baseline
        #r1_camera_container.trigger_type = self.data.r0.tel[self.camera_config.telescope_id].trigger_type
        #r1_camera_container.trigger_time = self.data.r0.tel[self.camera_config.telescope_id].trigger_time

    def initialize_mon_container(self, array_event):
        """
        Fill with MonitoringContainer.
        For the moment, initialize only the PixelStatusContainer

        """
        container = array_event.mon
        mon_camera_container = container.tel[self._tel_id]

        # initialize the container
        status_container = PixelStatusContainer()

        shape = (N_GAINS, N_PIXELS)
        status_container.hardware_failing_pixels = np.zeros(shape, dtype=bool)
        status_container.pedestal_failing_pixels = np.zeros(shape, dtype=bool)
        status_container.flatfield_failing_pixels = np.zeros(shape, dtype=bool)

        mon_camera_container.pixel_status = status_container

    def fill_mon_container_from_zfile(self, event):
        """
        Fill with MonitoringContainer.
        For the moment, initialize only the PixelStatusContainer

        """

        status_container = self.data.mon.tel[self.camera_config.telescope_id].pixel_status

        # reorder the array
        pixel_status = np.zeros(N_PIXELS)
        pixel_status[self.camera_config.expected_pixels_id] = event.pixel_status
        status_container.hardware_failing_pixels[:] = pixel_status == 0
        '''
        for gain in(np.arange(N_GAINS)):
             pixel_status[self.camera_config.expected_pixels_id] = event.pixel_status

             # initialize the hardware mask
             status_container.hardware_failing_pixels[gain] = pixel_status == 0
        '''


class MultiFiles:

    """
    This class open all the files in file_list and read the events following
    the event_id order
    """

    def __init__(self, file_list):

        self._file = {}
        self._events = {}
        self._events_table = {}
        self._camera_config = {}
        self.camera_config = None


        paths = []
        for file_name in file_list:
            paths.append(file_name)
            Provenance().add_input_file(file_name, role='r0.sub.evt')

        # open the files and get the first fits Tables
        from protozfits import File

        for path in paths:

            try:
                self._file[path] = File(path)
                self._events_table[path] = File(path).Events
                self._events[path] = next(self._file[path].Events)

                # verify where the CameraConfig is present
                if 'CameraConfig' in self._file[path].__dict__.keys():
                    self._camera_config[path] = next(self._file[path].CameraConfig)

                # for the moment it takes the first CameraConfig it finds (to be changed)
                    if(self.camera_config is None):
                        self.camera_config = self._camera_config[path]


            except StopIteration:
                pass

        # verify that somewhere the CameraConfing is present
        assert (self.camera_config)

    def __iter__(self):
        return self

    def __next__(self):
        return self.next_event()

    def next_event(self):
        # check for the minimal event id
        if not self._events:
            raise StopIteration

        min_path = min(
            self._events.items(),
            key=lambda item: item[1].event_id,
        )[0]

        # return the minimal event id
        next_event = self._events[min_path]
        try:
            self._events[min_path] = next(self._file[min_path].Events)
        except StopIteration:
            del self._events[min_path]

        return next_event

    def __len__(self):
        total_length = sum(
            len(table)
            for table in self._events_table.values()
        )
        return total_length

    def num_inputs(self):
        return len(self._file)<|MERGE_RESOLUTION|>--- conflicted
+++ resolved
@@ -30,13 +30,10 @@
 from astropy.io import fits
 from astropy.time import Time
 from .containers import NectarCAMDataContainer
-<<<<<<< HEAD
-from .version import __version__
-=======
 from .constants import (
     HIGH_GAIN, N_GAINS, N_PIXELS, N_SAMPLES
 )
->>>>>>> 4f10d470
+from .version import __version__
 
 
 __all__ = ['NectarCAMEventSource', '__version__']
