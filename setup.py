import os
from setuptools import setup, find_packages


setup(
    name='ctapipe_io_nectarcam',
<<<<<<< HEAD
    packages=find_packages(exclude=["ctapipe_io_nectarcam._dev_version"]),
    use_scm_version={"write_to": os.path.join("ctapipe_io_nectarcam", "_version.py")},
=======
    packages=find_packages(),
    version='0.1', #TODO implement versioning
>>>>>>> 4f10d470
    description='ctapipe plugin for reading NectarCam files',
    install_requires=[
<<<<<<< HEAD
        'astropy',
        'ctapipe',
        'protozfits~=2.0',
        'setuptools_scm',
=======
        'astropy~=4.2',
        'ctapipe~=0.12',
        'protozfits~=2.0',
>>>>>>> 4f10d470
    ],
    author='Franca Cassol',
    author_email='cassol@cppm.in2p3.fr',
    license='MIT',
)<|MERGE_RESOLUTION|>--- conflicted
+++ resolved
@@ -4,25 +4,14 @@
 
 setup(
     name='ctapipe_io_nectarcam',
-<<<<<<< HEAD
     packages=find_packages(exclude=["ctapipe_io_nectarcam._dev_version"]),
     use_scm_version={"write_to": os.path.join("ctapipe_io_nectarcam", "_version.py")},
-=======
-    packages=find_packages(),
-    version='0.1', #TODO implement versioning
->>>>>>> 4f10d470
     description='ctapipe plugin for reading NectarCam files',
     install_requires=[
-<<<<<<< HEAD
-        'astropy',
-        'ctapipe',
-        'protozfits~=2.0',
-        'setuptools_scm',
-=======
         'astropy~=4.2',
         'ctapipe~=0.12',
         'protozfits~=2.0',
->>>>>>> 4f10d470
+        'setuptools_scm',
     ],
     author='Franca Cassol',
     author_email='cassol@cppm.in2p3.fr',
